--- conflicted
+++ resolved
@@ -436,8 +436,6 @@
 }
 
 func (sdk *AppFunctionsSDK) initializeSecretProvider() error {
-<<<<<<< HEAD
-
 	sdk.secretProvider = security.NewSecretProvider()
 	ok := sdk.secretProvider.CreateClient(sdk.LoggingClient, sdk.config)
 	if !ok {
@@ -449,20 +447,6 @@
 	return nil
 }
 
-=======
-
-	sdk.secretProvider = security.NewSecretProvider()
-	ok := sdk.secretProvider.CreateClient(sdk.LoggingClient, sdk.config)
-	if !ok {
-		err := errors.New("Unable to initialize secret provider")
-		sdk.LoggingClient.Error(err.Error())
-		return err
-	}
-
-	return nil
-}
-
->>>>>>> 6b0475c7
 func (sdk *AppFunctionsSDK) initializeStoreClient() error {
 	var err error
 
